﻿//
// Converter.cs
//
// Author: Kees van Spelde <sicos2002@hotmail.com>
//
// Copyright (c) 2017-2021 Magic-Sessions. (www.magic-sessions.com)
//
// Permission is hereby granted, free of charge, to any person obtaining a copy
// of this software and associated documentation files (the "Software"), to deal
// in the Software without restriction, including without limitation the rights
// to use, copy, modify, merge, publish, distribute, sublicense, and/or sell
// copies of the Software, and to permit persons to whom the Software is
// furnished to do so, subject to the following conditions:
//
// The above copyright notice and this permission notice shall be included in
// all copies or substantial portions of the Software.
//
// THE SOFTWARE IS PROVIDED "AS IS", WITHOUT WARRANTY OF ANY KIND, EXPRESS OR
// IMPLIED, INCLUDING BUT NOT LIMITED TO THE WARRANTIES OF MERCHANTABILITY,
// FITNESS FOR A PARTICULAR PURPOSE AND NON INFRINGEMENT. IN NO EVENT SHALL THE
// AUTHORS OR COPYRIGHT HOLDERS BE LIABLE FOR ANY CLAIM, DAMAGES OR OTHER
// LIABILITY, WHETHER IN AN ACTION OF CONTRACT, TORT OR OTHERWISE, ARISING FROM,
// OUT OF OR IN CONNECTION WITH THE SOFTWARE OR THE USE OR OTHER DEALINGS IN
// THE SOFTWARE.
//

using System;
using System.Collections.Generic;
using System.Diagnostics;
using System.IO;
using System.Linq;
using ChromeHtmlToPdfLib.Settings;
using System.Net;
using System.Runtime.InteropServices;
using System.Security;
using System.Threading;
using ChromeHtmlToPdfLib.Enums;
using ChromeHtmlToPdfLib.Exceptions;
using ChromeHtmlToPdfLib.Helpers;
using Ganss.XSS;
using Microsoft.Extensions.Logging;

// ReSharper disable UnusedAutoPropertyAccessor.Global
// ReSharper disable MemberCanBePrivate.Global
// ReSharper disable UnusedMember.Global
// ReSharper disable UnusedMember.Local

namespace ChromeHtmlToPdfLib
{
    /// <summary>
    /// A converter class around Google Chrome headless to convert html to pdf
    /// </summary>
    public class Converter : IDisposable
    {
        #region Private enum OutputFormat
        /// <summary>
        /// The output format
        /// </summary>
        private enum OutputFormat
        {
            /// <summary>
            /// PDF
            /// </summary>
            Pdf,

            /// <summary>
            /// Image
            /// </summary>
            Image
        }
        #endregion

        #region Fields
        /// <summary>
        ///     The default Chrome arguments
        /// </summary>
        private List<string> _defaultChromeArgument;

        /// <summary>
        ///     Used to make the logging thread safe
        /// </summary>
        private readonly object _loggerLock = new object();

        /// <summary>
        ///     When set then logging is written to this ILogger instance
        /// </summary>
        private ILogger _logger;

        /// <summary>
        ///     Chrome with it's full path
        /// </summary>
        private readonly string _chromeExeFileName;

        /// <summary>
        ///     The user to use when starting Chrome, when blank then Chrome is started under the code running user
        /// </summary>
        private string _userName;

        /// <summary>
        ///     The password for the <see cref="_userName" />
        /// </summary>
        private string _password;

        /// <summary>
        ///     A proxy server
        /// </summary>
        private string _proxyServer;

        /// <summary>
        ///     The proxy bypass list
        /// </summary>
        private string _proxyBypassList;

        /// <summary>
        ///     A web proxy
        /// </summary>
        private WebProxy _webProxy;

        /// <summary>
        ///     The process id under which Chrome is running
        /// </summary>
        private Process _chromeProcess;

        /// <summary>
        ///     Handles the communication with Chrome dev tools
        /// </summary>
        private Browser _browser;

        /// <summary>
        ///     Keeps track is we already disposed our resources
        /// </summary>
        private bool _disposed;

        /// <summary>
        ///     When set then this folder is used for temporary files
        /// </summary>
        private string _tempDirectory;

        /// <summary>
        ///     The timeout for a conversion
        /// </summary>
        private int? _conversionTimeout;

        /// <summary>
        ///     Used to add the extension of text based files that needed to be wrapped in an HTML PRE
        ///     tag so that they can be opened by Chrome
        /// </summary>
        private List<string> _preWrapExtensions;

        /// <summary>
        ///     Flag to wait in code when starting Chrome
        /// </summary>
        private ManualResetEvent _chromeWaitEvent;

        /// <summary>
        ///     Exceptions thrown from a Chrome startup event
        /// </summary>
        private Exception _chromeEventException;

        /// <summary>
        ///     A list with URL's to blacklist
        /// </summary>
        private List<string> _urlBlacklist;

        /// <summary>
        ///     A flag to keep track if a user-data-dir has been set
        /// </summary>
        private readonly bool _userProfileSet;

        /// <summary>
        ///     The file that Chrome creates to tell us on what port it is listening with the devtools
        /// </summary>
        private readonly string _devToolsActivePortFile;

        /// <summary>
        ///     When <c>true</c> then caching will be enabled
        /// </summary>
        private bool _useCache;
        #endregion

        #region Properties
        /// <summary>
        ///     Returns <c>true</c> when Chrome is running
        /// </summary>
        /// <returns></returns>
        private bool IsChromeRunning
        {
            get
            {
                if (_chromeProcess == null)
                    return false;

                _chromeProcess.Refresh();
                return !_chromeProcess.HasExited;
            }
        }

        /// <summary>
        ///     Returns the list with default arguments that are send to Chrome when starting
        /// </summary>
        public IReadOnlyCollection<string> DefaultChromeArguments => _defaultChromeArgument.AsReadOnly();

        /// <summary>
        ///     An unique id that can be used to identify the logging of the converter when
        ///     calling the code from multiple threads and writing all the logging to the same file
        /// </summary>
        public string InstanceId { get; set; }

        /// <summary>
        ///     Used to add the extension of text based files that needed to be wrapped in an HTML PRE
        ///     tag so that they can be opened by Chrome
        /// </summary>
        /// <example>
        ///     <code>
        ///     var converter = new Converter()
        ///     converter.PreWrapExtensions.Add(".txt");
        ///     converter.PreWrapExtensions.Add(".log");
        ///     // etc ...
        ///     </code>
        /// </example>
        /// <remarks>
        ///     The extensions are used case insensitive
        /// </remarks>
        public List<string> PreWrapExtensions
        {
            get => _preWrapExtensions;
            set
            {
                _preWrapExtensions = value;
                WriteToLog($"Setting pre wrap extension to '{string.Join(", ", value)}'");
            } 
        }

        /// <summary>
        ///     When set to <c>true</c> then images are resized to fix the given <see cref="PageSettings.PaperWidth"/>
        /// </summary>
        public bool ImageResize { get; set; }

        /// <summary>
        ///     When set to <c>true</c> then images are automatically rotated following the orientation 
        ///     set in the EXIF information
        /// </summary>
        public bool ImageRotate { get; set; }

        /// <summary>
        ///     When set to <c>true</c>  the HTML is sanitized. All not allowed attributes
        ///     will be removed
        /// </summary>
        /// <remarks>
        ///     See https://github.com/mganss/HtmlSanitizer for all the default settings,<br/>
        ///     Use <see cref="Sanitizer"/> if you want to control the sanitizer yourself
        /// </remarks>
        public bool SanitizeHtml { get; set; }

        /// <summary>
        ///     The timeout in milliseconds before this application aborts the downloading
        ///     of images when the option <see cref="ImageResize"/> and/or <see cref="ImageRotate"/>
        ///     is being used
        /// </summary>
        public int? ImageLoadTimeout { get; set; }

        /// <summary>
        ///     When set then these settings will be used when <see cref="SanitizeHtml"/> is
        ///     set to <c>true</c>
        /// </summary>
        /// <remarks>
        ///     See https://github.com/mganss/HtmlSanitizer for all the default settings
        /// </remarks>
        public HtmlSanitizer Sanitizer { get; set; }

        /// <summary>
        ///     Runs the given javascript after the webpage has been loaded and before it is converted
        ///     to PDF
        /// </summary>
        public string RunJavascript { get; set; }

        /// <summary>
        ///     When set then this directory is used to store temporary files.
        ///     For example files that are made in combination with <see cref="PreWrapExtensions"/>
        /// </summary>
        /// <exception cref="DirectoryNotFoundException">Raised when the given directory does not exists</exception>
        public string TempDirectory
        {
            get => _tempDirectory;
            set
            {
                if (!Directory.Exists(value))
                    throw new DirectoryNotFoundException($"The directory '{value}' does not exists");

                _tempDirectory = value;
            }
        }

        /// <summary>
        ///     Returns a reference to the temp directory
        /// </summary>
        private DirectoryInfo GetTempDirectory
        {
            get
            {
                CurrentTempDirectory = _tempDirectory == null
                    ? new DirectoryInfo(Path.Combine(Path.GetTempPath(), Guid.NewGuid().ToString()))
                    : new DirectoryInfo(Path.Combine(_tempDirectory, Guid.NewGuid().ToString()));

                if (!CurrentTempDirectory.Exists)
                    CurrentTempDirectory.Create();

                return CurrentTempDirectory;
            }
        }

        /// <summary>
        ///     When set then the temp folders are NOT deleted after conversion
        /// </summary>
        /// <remarks>
        ///     For debugging purposes
        /// </remarks>
        public bool DoNotDeleteTempDirectory { get; set; }

        /// <summary>
        ///     The directory used for temporary files
        /// </summary>
        public DirectoryInfo CurrentTempDirectory { get; set; }

        /// <summary>
        /// Returns a <see cref="WebProxy"/> object
        /// </summary>
        private WebProxy WebProxy
        {
            get
            {
                if (_webProxy != null)
                    return _webProxy;

                try
                {
                    if (string.IsNullOrWhiteSpace(_proxyServer))
                        return null;

                    NetworkCredential networkCredential = null;

                    string[] bypassList = null;

                    if (_proxyBypassList != null)
                        bypassList = _proxyBypassList.Split(';');

                    if (!string.IsNullOrWhiteSpace(_userName))
                    {
                        string userName = null;
                        string domain = null;

                        if (_userName.Contains("\\"))
                        {
                            domain = _userName.Split('\\')[0];
                            userName = _userName.Split('\\')[1];
                        }

                        networkCredential = !string.IsNullOrWhiteSpace(domain)
                            ? new NetworkCredential(userName, _password, domain)
                            : new NetworkCredential(userName, _password);
                    }

                    if (networkCredential != null)
                    {
                        WriteToLog($"Setting up web proxy with server '{_proxyServer}' and user '{_userName}'{(!string.IsNullOrEmpty(networkCredential.Domain) ? $" on domain '{networkCredential.Domain}'" : string.Empty)}");
                        _webProxy = new WebProxy(_proxyServer, true, bypassList, networkCredential);
                    }
                    else
                    {
                        _webProxy = new WebProxy(_proxyServer, true, bypassList) {UseDefaultCredentials = true};
                        WriteToLog($"Setting up web proxy with server '{_proxyServer}' with default credentials");
                    }

                    return _webProxy;
                }
                catch (Exception exception)
                {
                    throw new Exception("Could not configure web proxy", exception);
                }
            }
        }

        /// <summary>
        ///     When set to <c>true</c> then a snapshot of the page is written to the
        ///     <see cref="SnapshotStream"/> property before the loaded page is converted
        ///     to PDF
        /// </summary>
        public bool CaptureSnapshot { get; set; }
        
        /// <summary>
        ///     The <see cref="Stream"/> where to write the page snapshot when <see cref="CaptureSnapshot"/>
        ///     is set to <c>true</c>
        /// </summary>
        public Stream SnapshotStream { get; set; }

        /// <summary>
        ///     When enabled network traffic is also logged
        /// </summary>
        public bool LogNetworkTraffic { get; set; }

        /// <summary>
        ///     Gets or sets the disk cache state
        /// </summary>
        public bool DiskCacheDisabled
        {
            get => !_useCache;
            set => _useCache = !value;
        }
        #endregion

        #region Constructor & Destructor
        /// <summary>
        ///     Creates this object and sets it's needed properties
        /// </summary>
        /// <param name="chromeExeFileName">When set then this has to be the full path to the chrome executable.
        ///     When not set then then the converter tries to find Chrome.exe by first looking in the path
        ///     where this library exists. After that it tries to find it by looking into the registry</param>
        /// <param name="userProfile">
        ///     If set then this directory will be used to store a user profile.
        ///     Leave blank or set to <c>null</c> if you want to use the default Chrome user profile location
        /// </param>
        /// <param name="logger">When set then logging is written to this ILogger instance for all conversions at the Information log level</param>
        /// <param name="useCache">When <c>true</c> (default) then Chrome uses it disk cache when possible</param>
        /// <exception cref="FileNotFoundException">Raised when <see cref="chromeExeFileName" /> does not exists</exception>
        /// <exception cref="DirectoryNotFoundException">
        ///     Raised when the <paramref name="userProfile" /> directory is given but does not exists
        /// </exception>
        public Converter(string chromeExeFileName = null,
                         string userProfile = null,
                         ILogger logger = null,
                         bool useCache = true)
        {
            _preWrapExtensions = new List<string>();
            _logger = logger;
            _useCache = useCache;

            ResetChromeArguments();

            if (string.IsNullOrWhiteSpace(chromeExeFileName))
                chromeExeFileName = ChromeFinder.Find();

            if (!File.Exists(chromeExeFileName))
                throw new FileNotFoundException($"Could not find chrome.exe in location '{chromeExeFileName}'");

            _chromeExeFileName = chromeExeFileName;

            if (string.IsNullOrWhiteSpace(userProfile)) return;
            var userProfileDirectory = new DirectoryInfo(userProfile);
            if (!userProfileDirectory.Exists)
                throw new DirectoryNotFoundException($"The directory '{userProfileDirectory.FullName}' does not exists");

            _userProfileSet = true;
            _devToolsActivePortFile = Path.Combine(userProfileDirectory.FullName, "DevToolsActivePort");
            AddChromeArgument("--user-data-dir", userProfileDirectory.FullName);
        }

        /// <summary>
        ///     Destructor
        /// </summary>
        ~Converter()
        {
            Dispose();
        }
        #endregion

        #region StartChromeHeadless
        /// <summary>
        ///     Start Chrome headless
        /// </summary>
        /// <remarks>
        ///     If Chrome is already running then this step is skipped
        /// </remarks>
        /// <exception cref="ChromeException"></exception>
        private void StartChromeHeadless()
        {
            if (IsChromeRunning)
            {
                WriteToLog($"Chrome is already running on PID {_chromeProcess.Id}... skipped");
                return;
            }

            _chromeEventException = null;
            var workingDirectory = Path.GetDirectoryName(_chromeExeFileName);

            WriteToLog($"Starting Chrome from location '{_chromeExeFileName}' with working directory '{workingDirectory}'");
            WriteToLog($"\"{_chromeExeFileName}\" {string.Join(" ", DefaultChromeArguments)}");

            _chromeProcess = new Process();
            var processStartInfo = new ProcessStartInfo
            {
                FileName = _chromeExeFileName,
                Arguments = string.Join(" ", DefaultChromeArguments),
                CreateNoWindow = true,
            };

            if (!string.IsNullOrWhiteSpace(_userName))
            {
                string userName;
                var domain = string.Empty;

                if (_userName.Contains("\\"))
                {
                    userName = _userName.Split('\\')[1];
                    domain = _userName.Split('\\')[0];
                }
                else
                    userName = _userName;

                if (!string.IsNullOrWhiteSpace(domain) && RuntimeInformation.IsOSPlatform(OSPlatform.Windows))
                {
                    WriteToLog($"Starting Chrome with username '{userName}' on domain '{domain}'");
                    processStartInfo.Domain = domain;
                }
                else
                {
                    if (!string.IsNullOrWhiteSpace(domain) && !RuntimeInformation.IsOSPlatform(OSPlatform.Windows))
                        WriteToLog($"Ignoring domain '{domain}' because this is only supported on Windows");

                    WriteToLog($"Starting Chrome with username '{userName}'");
                }

                processStartInfo.UseShellExecute = false;
                processStartInfo.UserName = userName;

                if (RuntimeInformation.IsOSPlatform(OSPlatform.Windows))
                {
                    if (!string.IsNullOrEmpty(_password))
                    {
                        var secureString = new SecureString();
                        foreach (var c in _password)
                            secureString.AppendChar(c);

                        processStartInfo.Password = secureString;
                    }

                    processStartInfo.LoadUserProfile = true;
                }
                else
                    WriteToLog("Ignoring password and loading user profile because this is only supported on Windows");
            }

            if (!_userProfileSet)
            {
                _chromeProcess.ErrorDataReceived += _chromeProcess_ErrorDataReceived;
                _chromeProcess.EnableRaisingEvents = true;
                processStartInfo.UseShellExecute = false;
                processStartInfo.RedirectStandardError = true;
            }
            else if (File.Exists(_devToolsActivePortFile))
                File.Delete(_devToolsActivePortFile);

            _chromeProcess.StartInfo = processStartInfo;
            _chromeProcess.Exited += _chromeProcess_Exited;

            try
            {
                _chromeProcess.Start();
            }
            catch (Exception exception)
            {
                WriteToLog("Could not start the Chrome process due to the following reason: " + ExceptionHelpers.GetInnerException(exception));
                throw;
            }

            WriteToLog("Chrome process started");

            if (!_userProfileSet)
            {
                _chromeWaitEvent = new ManualResetEvent(false);
                _chromeProcess.BeginErrorReadLine();

                if (_conversionTimeout.HasValue)
                {
                    if (!_chromeWaitEvent.WaitOne(_conversionTimeout.Value))
                        throw new ChromeException(
                            $"A timeout of '{_conversionTimeout.Value}' milliseconds exceeded, could not make a connection to the Chrome dev tools");
                }

                _chromeWaitEvent.WaitOne();

                _chromeProcess.ErrorDataReceived -= _chromeProcess_ErrorDataReceived;

                if (_chromeEventException != null)
                {
                    WriteToLog("Exception: " + ExceptionHelpers.GetInnerException(_chromeEventException));
                    throw _chromeEventException;
                }
            }
            else
            {
                var lines = ReadDevToolsActiveFile();
                var uri = new Uri($"ws://127.0.0.1:{lines[0]}{lines[1]}");
                ConnectToDevProtocol(uri);
            }

            _chromeProcess.Exited -= _chromeProcess_Exited;

            WriteToLog("Chrome started");
        }

        /// <summary>
        ///     Raised when the Chrome process exits
        /// </summary>
        /// <param name="sender"></param>
        /// <param name="e"></param>
        private void _chromeProcess_Exited(object sender, EventArgs e)
        {
            try
            {
                if (_chromeProcess == null) return;
                WriteToLog($"Chrome exited unexpectedly, arguments used: {string.Join(" ", DefaultChromeArguments)}");
                WriteToLog($"Process id: {_chromeProcess.Id}");
                WriteToLog($"Process exit time: {_chromeProcess.ExitTime:yyyy-MM-ddTHH:mm:ss.fff}");
                var exception = ExceptionHelpers.GetInnerException(Marshal.GetExceptionForHR(_chromeProcess.ExitCode));
                WriteToLog($"Exception: {exception}");
                throw new ChromeException($"Chrome exited unexpectedly, {exception}");
            }
            catch (Exception exception)
            {
                _chromeEventException = exception;
                _chromeWaitEvent.Set();
            }
        }

        /// <summary>
        /// Tries to read the content of the DevToolsActiveFile
        /// </summary>
        /// <returns></returns>
        private string[] ReadDevToolsActiveFile()
        {
            var tempTimeout = _conversionTimeout ?? 10000;
            var timeout = tempTimeout;

            while (true)
            {
                if (!File.Exists(_devToolsActivePortFile))
                {
                    timeout -= 5;
                    Thread.Sleep(5);
                    if (timeout <= 0)
                        throw new ChromeException(
                            $"A timeout of '{tempTimeout}' milliseconds exceeded, the file '{_devToolsActivePortFile}' did not exist");
                }
                else
                {
                    try
                    {
                        return File.ReadAllLines(_devToolsActivePortFile);
                    }
                    catch (Exception exception)
                    {
                        timeout -= 5;
                        Thread.Sleep(5);
                        if (timeout <= 0)
                            throw new ChromeException(
                                $"A timeout of '{tempTimeout}' milliseconds exceeded, could not read the file '{_devToolsActivePortFile}'", exception);
                    }
                }
            }
        }

        private void ConnectToDevProtocol(Uri uri)
        {
            WriteToLog($"Connecting to dev protocol on uri '{uri}'");
            _browser = new Browser(uri, _logger);
            WriteToLog("Connected to dev protocol");
        }

        /// <summary>
        ///     Raised when Chrome sends data to the error output
        /// </summary>
        /// <param name="sender"></param>
        /// <param name="args"></param>
        private void _chromeProcess_ErrorDataReceived(object sender, DataReceivedEventArgs args)
        {
            try
            {
                if (args.Data == null || string.IsNullOrEmpty(args.Data) || args.Data.StartsWith("[")) return;

                WriteToLog($"Received Chrome error data: '{args.Data}'");

                if (!args.Data.StartsWith("DevTools listening on")) return;
                // DevTools listening on ws://127.0.0.1:50160/devtools/browser/53add595-f351-4622-ab0a-5a4a100b3eae
                var uri = new Uri(args.Data.Replace("DevTools listening on ", string.Empty));
                ConnectToDevProtocol(uri);
                _chromeProcess.ErrorDataReceived -= _chromeProcess_ErrorDataReceived;
                _chromeWaitEvent.Set();
            }
            catch (Exception exception)
            {
                _chromeEventException = exception;
                _chromeWaitEvent.Set();
            }
        }
        #endregion

        #region CheckIfOutputFolderExists
        /// <summary>
        ///     Checks if the path to the given <paramref name="outputFile" /> exists.
        ///     An <see cref="DirectoryNotFoundException" /> is thrown when the path is not valid
        /// </summary>
        /// <param name="outputFile"></param>
        /// <exception cref="DirectoryNotFoundException"></exception>
        private void CheckIfOutputFolderExists(string outputFile)
        {
            var directory = new FileInfo(outputFile).Directory;
            if (directory != null && !directory.Exists)
                throw new DirectoryNotFoundException($"The path '{directory.FullName}' does not exists");
        }
        #endregion

        #region ResetChromeArguments
        /// <summary>
        ///     Resets the <see cref="DefaultChromeArguments" /> to their default settings
        /// </summary>
        public void ResetChromeArguments()
        {
            WriteToLog("Resetting Chrome arguments to default");

            _defaultChromeArgument = new List<string>();
            AddChromeArgument("--headless");
            AddChromeArgument("--disable-gpu");
            AddChromeArgument("--hide-scrollbars");
            AddChromeArgument("--mute-audio");
            AddChromeArgument("--disable-background-networking");
            AddChromeArgument("--disable-background-timer-throttling");
            AddChromeArgument("--disable-default-apps");
            AddChromeArgument("--disable-extensions");
            AddChromeArgument("--disable-hang-monitor");
            AddChromeArgument("--disable-prompt-on-repost");
            AddChromeArgument("--disable-sync");
            AddChromeArgument("--disable-translate");
            AddChromeArgument("--metrics-recording-only");
            AddChromeArgument("--no-first-run");
            AddChromeArgument("--disable-crash-reporter");
            AddChromeArgument("--remote-debugging-port", "0");
            SetWindowSize(WindowSize.HD_1366_768);
            _useCache = false;
        }
        #endregion

        #region RemoveChromeArgument
        /// <summary>
        ///     Removes the given <paramref name="argument" /> from <see cref="DefaultChromeArguments" />
        /// </summary>
        /// <param name="argument">The Chrome argument</param>
        // ReSharper disable once UnusedMember.Local
        public void RemoveChromeArgument(string argument)
        {
            if (string.IsNullOrWhiteSpace(argument))
                throw new ArgumentException("Argument is null, empty or white space");

            switch (argument)
            {
                case "--headless":
                    throw new ArgumentException("Can't remove '--headless' argument, this argument is always needed");
              
                case "--no-first-run":
                    throw new ArgumentException("Can't remove '--no-first-run' argument, this argument is always needed");
                
                case "--remote-debugging-port=\"0\"":
                    throw new ArgumentException("Can't remove '---remote-debugging-port=\"0\"' argument, this argument is always needed");
            }

            if (_defaultChromeArgument.Contains(argument))
            {
                _defaultChromeArgument.Remove(argument);
                WriteToLog($"Removed Chrome argument '{argument}'");
            }
        }
        #endregion

        #region AddChromedArgument
        /// <summary>
        ///     Adds an extra conversion argument to the <see cref="DefaultChromeArguments" />
        /// </summary>
        /// <remarks>
        ///     This is a one time only default setting which can not be changed when doing multiple conversions.
        ///     Set this before doing any conversions. You can get all the set argument through the <see cref="DefaultChromeArguments"/> property
        /// </remarks>
        /// <param name="argument">The Chrome argument</param>
        public void AddChromeArgument(string argument)
        {
            if (IsChromeRunning)
                throw new ChromeException($"Chrome is already running, you need to set the argument '{argument}' before staring Chrome");

            if (string.IsNullOrWhiteSpace(argument))
                throw new ArgumentException("Argument is null, empty or white space");

            if (!_defaultChromeArgument.Contains(argument, StringComparison.CurrentCultureIgnoreCase))
            {
                WriteToLog($"Adding Chrome argument '{argument}'");
                _defaultChromeArgument.Add(argument);
            }
        }

        /// <summary>
        ///     Adds an extra conversion argument with value to the <see cref="DefaultChromeArguments" />
        ///     or replaces it when it already exists
        /// </summary>
        /// <remarks>
        ///     This is a one time only default setting which can not be changed when doing multiple conversions.
        ///     Set this before doing any conversions. You can get all the set argument through the <see cref="DefaultChromeArguments"/> property
        /// </remarks>
        /// <param name="argument">The Chrome argument</param>
        /// <param name="value">The argument value</param>
        public void AddChromeArgument(string argument, string value)
        {
            if (IsChromeRunning)
                throw new ChromeException($"Chrome is already running, you need to set the argument '{argument}' before staring Chrome");

            if (string.IsNullOrWhiteSpace(argument))
                throw new ArgumentException("Argument is null, empty or white space");

            for (var i = 0; i < DefaultChromeArguments.Count; i++)
            {
                if (!_defaultChromeArgument[i].StartsWith(argument + "=")) continue;
                _defaultChromeArgument[i] = argument + $"=\"{value}\"";
                return;
            }

            WriteToLog($"Adding Chrome argument '{argument}=\"{value}\"'");
            _defaultChromeArgument.Add(argument + $"=\"{value}\"");
        }
        #endregion

        #region SetProxyServer
        /// <summary>
        ///     Instructs Chrome to use the provided proxy server
        /// </summary>
        /// <param name="value"></param>
        /// <example>
        ///     &lt;scheme&gt;=&lt;uri&gt;[:&lt;port&gt;][;...] | &lt;uri&gt;[:&lt;port&gt;] | "direct://"
        ///     This tells Chrome to use a custom proxy configuration. You can specify a custom proxy configuration in three ways:
        ///     1) By providing a semi-colon-separated mapping of list scheme to url/port pairs.
        ///     For example, you can specify:
        ///     "http=foopy:80;ftp=foopy2"
        ///     to use HTTP proxy "foopy:80" for http URLs and HTTP proxy "foopy2:80" for ftp URLs.
        ///     2) By providing a single uri with optional port to use for all URLs.
        ///     For example:
        ///     "foopy:8080"
        ///     will use the proxy at foopy:8080 for all traffic.
        ///     3) By using the special "direct://" value.
        ///     "direct://" will cause all connections to not use a proxy.
        /// </example>
        /// <remarks>
        ///     Set this parameter before starting Chrome
        /// </remarks>
        public void SetProxyServer(string value)
        {
            _proxyServer = value;
            AddChromeArgument("--proxy-server", value);
        }
        #endregion

        #region SetProxyBypassList
        /// <summary>
        ///     This tells chrome to bypass any specified proxy for the given semi-colon-separated list of hosts.
        ///     This flag must be used (or rather, only has an effect) in tandem with <see cref="SetProxyServer" />.
        ///     Note that trailing-domain matching doesn't require "." separators so "*google.com" will match "igoogle.com" for
        ///     example.
        /// </summary>
        /// <param name="values"></param>
        /// <example>
        ///     "foopy:8080" --proxy-bypass-list="*.google.com;*foo.com;127.0.0.1:8080"
        ///     will use the proxy server "foopy" on port 8080 for all hosts except those pointing to *.google.com, those pointing
        ///     to *foo.com and those pointing to localhost on port 8080.
        ///     igoogle.com requests would still be proxied. ifoo.com requests would not be proxied since *foo, not *.foo was
        ///     specified.
        /// </example>
        /// <remarks>
        ///     Set this parameter before starting Chrome
        /// </remarks>
        public void SetProxyBypassList(string values)
        {
            _proxyBypassList = values;
            AddChromeArgument("--proxy-bypass-list", values);
        }
        #endregion

        #region SetProxyPacUrl
        /// <summary>
        ///     This tells Chrome to use the PAC file at the specified URL.
        /// </summary>
        /// <param name="value"></param>
        /// <example>
        ///     "http://wpad/windows.pac"
        ///     will tell Chrome to resolve proxy information for URL requests using the windows.pac file.
        /// </example>
        /// <remarks>
        ///     Set this parameter before starting Chrome
        /// </remarks>
        public void SetProxyPacUrl(string value)
        {
            AddChromeArgument("--proxy-pac-url", value);
        }
        #endregion

        #region SetUserAgent
        /// <summary>
        ///     This tells Chrome to use the given user-agent string
        /// </summary>
        /// <param name="value"></param>
        /// <remarks>
        ///     Set this parameter before starting Chrome
        /// </remarks>
        public void SetUserAgent(string value)
        {
            AddChromeArgument("--user-agent", value);
        }
        #endregion

        #region SetDiskCache
        /// <summary>
        ///     This tells Chrome to cache it's content to the given <paramref name="directory"/> instead of the user profile
        /// </summary>
        /// <param name="directory">The cache directory</param>
        /// <param name="size">The maximum size in megabytes for the cache directory, <c>null</c> to let Chrome decide</param>
        /// <remarks>
        ///     You can not share a cache folder between multiple instances that are running at the same time because a Chrome
        ///     instance locks the cache for it self. If you want to use caching in a multi threaded environment then assign
        ///     a unique cache folder to each running Chrome instance
        /// </remarks>
        public void SetDiskCache(string directory, long? size)
        {
            if (!Directory.Exists(directory))
                throw new DirectoryNotFoundException($"The directory '{directory}' does not exists");

            AddChromeArgument("--disk-cache-dir", directory.TrimEnd('\\', '/'));

            if (size.HasValue)
            {
                if (size.Value <= 0)
                    throw new ArgumentException("Has to be a value of 1 or greater", nameof(size));

                AddChromeArgument("--disk-cache-size", (size.Value * 1024 * 1024).ToString());
            }

            _useCache = true;
        }
        #endregion

        #region SetUser
        /// <summary>
        ///     Sets the user under which Chrome wil run. This is useful if you are on a server and
        ///     the user under which the code runs doesn't have access to the internet.
        /// </summary>
        /// <param name="userName">The username with or without a domain name (e.g DOMAIN\USERNAME)</param>
        /// <param name="password">The password for the <paramref name="userName" /></param>
        /// <remarks>
        ///     Set this parameter before starting Chrome. On systems other than Windows the password can
        ///     be left empty because this is only supported on Windows.
        /// </remarks>
        public void SetUser(string userName, string password = null)
        {
            _userName = userName;
            _password = password;
        }
        #endregion

        #region SetWindowSize
        /// <summary>
        ///     Sets the viewport size to use when converting
        /// </summary>
        /// <remarks>
        ///     This is a one time only default setting which can not be changed when doing multiple conversions.
        ///     Set this before doing any conversions.
        /// </remarks>
        /// <param name="width">The width</param>
        /// <param name="height">The height</param>
        /// <exception cref="ArgumentOutOfRangeException">
        ///     Raised when <paramref name="width" /> or <paramref name="height" /> is smaller then or zero
        /// </exception>
        public void SetWindowSize(int width, int height)
        {
            if (width <= 0)
                throw new ArgumentOutOfRangeException(nameof(width));

            if (height <= 0)
                throw new ArgumentOutOfRangeException(nameof(height));

            AddChromeArgument("--window-size", width + "," + height);
        }

        /// <summary>
        ///     Sets the window size to use when converting
        /// </summary>
        /// <param name="size"></param>
        public void SetWindowSize(WindowSize size)
        {
            switch (size)
            {
                case WindowSize.SVGA:
                    AddChromeArgument("--window-size", 800 + "," + 600);
                    break;
                case WindowSize.WSVGA:
                    AddChromeArgument("--window-size", 1024 + "," + 600);
                    break;
                case WindowSize.XGA:
                    AddChromeArgument("--window-size", 1024 + "," + 768);
                    break;
                case WindowSize.XGAPLUS:
                    AddChromeArgument("--window-size", 1152 + "," + 864);
                    break;
                case WindowSize.WXGA_5_3:
                    AddChromeArgument("--window-size", 1280 + "," + 768);
                    break;
                case WindowSize.WXGA_16_10:
                    AddChromeArgument("--window-size", 1280 + "," + 800);
                    break;
                case WindowSize.SXGA:
                    AddChromeArgument("--window-size", 1280 + "," + 1024);
                    break;
                case WindowSize.HD_1360_768:
                    AddChromeArgument("--window-size", 1360 + "," + 768);
                    break;
                case WindowSize.HD_1366_768:
                    AddChromeArgument("--window-size", 1366 + "," + 768);
                    break;
                case WindowSize.OTHER_1536_864:
                    AddChromeArgument("--window-size", 1536 + "," + 864);
                    break;
                case WindowSize.HD_PLUS:
                    AddChromeArgument("--window-size", 1600 + "," + 900);
                    break;
                case WindowSize.WSXGA_PLUS:
                    AddChromeArgument("--window-size", 1680 + "," + 1050);
                    break;
                case WindowSize.FHD:
                    AddChromeArgument("--window-size", 1920 + "," + 1080);
                    break;
                case WindowSize.WUXGA:
                    AddChromeArgument("--window-size", 1920 + "," + 1200);
                    break;
                case WindowSize.OTHER_2560_1070:
                    AddChromeArgument("--window-size", 2560 + "," + 1070);
                    break;
                case WindowSize.WQHD:
                    AddChromeArgument("--window-size", 2560 + "," + 1440);
                    break;
                case WindowSize.OTHER_3440_1440:
                    AddChromeArgument("--window-size", 3440 + "," + 1440);
                    break;
                case WindowSize._4K_UHD:
                    AddChromeArgument("--window-size", 3840 + "," + 2160);
                    break;
                default:
                    throw new ArgumentOutOfRangeException(nameof(size), size, null);
            }
        }
        #endregion

        #region WildCardToRegEx
        /// <summary>
        /// Converts a list of strings like test*.txt to a form that can be used in a regular expression
        /// </summary>
        /// <param name="values"></param>
        /// <returns></returns>
        private List<string> ListToWildCardRegEx(IEnumerable<string> values)
        {
            return values.Select(RegularExpression.Escape).ToList();
        }
        #endregion

        #region SetUrlBlacklist
        /// <summary>
        ///     Sets one or more urls to blacklist when converting a page or file to PDF
        /// </summary>
        /// <remarks>
        ///     Use * as a wildcard, e.g. myurltoblacklist*
        /// </remarks>
        /// <param name="urls"></param>
        public void SetUrlBlacklist(IList<string> urls)
        {
            _urlBlacklist = ListToWildCardRegEx(urls);
        }
        #endregion

        #region Convert
        private void Convert(
            OutputFormat outputFormat,
            object input,
            Stream outputStream,
            PageSettings pageSettings,
            string waitForWindowStatus = "",
            int waitForWindowsStatusTimeout = 60000,
            int? conversionTimeout = null,
            int? mediaLoadTimeout = null,
            ILogger logger = null)
        {
            if (logger != null)
                _logger = logger;

            _conversionTimeout = conversionTimeout;

            var safeUrls = new List<string>();
            var inputUri = input as ConvertUri;
            var html = input as string;

            if (inputUri != null && inputUri.IsFile)
            {
                if (!File.Exists(inputUri.OriginalString))
                    throw new FileNotFoundException($"The file '{inputUri.OriginalString}' does not exists");

                var ext = Path.GetExtension(inputUri.OriginalString);

                switch (ext.ToLowerInvariant())
                {
                    case ".htm":
                    case ".html":
                    case ".mht":
                    case ".mhtml":
                    case ".svg":
                    case ".xml":
                        // This is ok
                        break;

                    default:
                        if (!PreWrapExtensions.Contains(ext, StringComparison.InvariantCultureIgnoreCase))
                            throw new ConversionException($"The file '{inputUri.OriginalString}' with extension '{ext}' is not valid. " +
                                                          "If this is a text based file then add the extension to the PreWrapExtensions");
                        break;
                }
            }

            try
            {
                if (inputUri != null)
                {
                    if (inputUri.IsFile && CheckForPreWrap(inputUri, out var preWrapFile))
                    {
                        inputUri = new ConvertUri(preWrapFile);
                        WriteToLog($"Adding url '{inputUri}' to the safe url list");
                        safeUrls.Add(inputUri.ToString());
                    }

                    if (ImageResize || ImageRotate || SanitizeHtml || pageSettings.PaperFormat == PaperFormat.FitPageToContent)
                    {
                        using (var documentHelper = new DocumentHelper(GetTempDirectory, WebProxy, _useCache, ImageLoadTimeout, _logger) { InstanceId = InstanceId })
                        {
                            if (SanitizeHtml)
                            {
                                if (documentHelper.SanitizeHtml(inputUri, mediaLoadTimeout, Sanitizer, out var outputUri, ref safeUrls))
                                    inputUri = outputUri;
                                else
                                {
                                    WriteToLog($"Adding url '{inputUri}' to the safe url list");
                                    safeUrls.Add(inputUri.ToString());
                                }
                            }

                            if (pageSettings.PaperFormat == PaperFormat.FitPageToContent)
                            {
                                WriteToLog(
                                    "The paper format 'FitPageToContent' is set, modifying html so that the PDF fits the HTML content");
                                if (documentHelper.FitPageToContent(inputUri, out var outputUri))
                                {
                                    inputUri = outputUri;
                                    safeUrls.Add(outputUri.ToString());
                                }
                            }

                            if (ImageResize || ImageRotate)
                            {
                                if (documentHelper.ValidateImages(
                                        inputUri,
                                        ImageResize,
                                        ImageRotate,
                                        pageSettings,
                                        out var outputUri,
                                        ref safeUrls,
                                        _urlBlacklist))
                                {
                                    inputUri = outputUri;
                                }
                            }
                        }
                    }
                }

                StartChromeHeadless();

                CountdownTimer countdownTimer = null;

                if (conversionTimeout.HasValue)
                {
                    if (conversionTimeout <= 1)
                        throw new ArgumentOutOfRangeException($"The value for {nameof(countdownTimer)} has to be a value equal to 1 or greater");

                    WriteToLog($"Conversion timeout set to {conversionTimeout.Value} milliseconds");

                    countdownTimer = new CountdownTimer(conversionTimeout.Value);
                    countdownTimer.Start();
                }

<<<<<<< HEAD
                WriteToLog($"Loading {(inputUri.IsFile ? $"file {inputUri.OriginalString}" : $"url {inputUri}")}");

                _browser.NavigateTo(inputUri, safeUrls, _useCache, countdownTimer, mediaLoadTimeout, _urlBlacklist, LogNetworkTraffic);
=======
                if (inputUri != null)
                {
                    WriteToLog($"Loading {(inputUri.IsFile ? $"file {inputUri.OriginalString}" : $"url {inputUri}")}");
                    _browser.NavigateTo(inputUri, safeUrls, countdownTimer, mediaLoadTimeout, _urlBlacklist, LogNetworkTraffic, _useCache);
                }
                else
                    _browser.SetDocumentContent(html);
>>>>>>> fc94e477

                if (!string.IsNullOrWhiteSpace(waitForWindowStatus))
                {
                    if (conversionTimeout.HasValue)
                    {
                        WriteToLog("Conversion timeout paused because we are waiting for a window.status");
                        countdownTimer.Stop();
                    }

                    WriteToLog($"Waiting for window.status '{waitForWindowStatus}' or a timeout of {waitForWindowsStatusTimeout} milliseconds");
                    var match = _browser.WaitForWindowStatus(waitForWindowStatus, waitForWindowsStatusTimeout);
                    WriteToLog(!match ? "Waiting timed out" : $"Window status equaled {waitForWindowStatus}");

                    if (conversionTimeout.HasValue)
                    {
                        WriteToLog("Conversion timeout started again because we are done waiting for a window.status");
                        countdownTimer.Start();
                    }
                }

                if (inputUri != null)
                    WriteToLog($"{(inputUri.IsFile ? "File" : "Url")} loaded");

                if (!string.IsNullOrWhiteSpace(RunJavascript))
                {
                    WriteToLog("Start running javascript");
                    _browser.RunJavascript(RunJavascript);
                    WriteToLog("Done running javascript");
                }

                if (CaptureSnapshot)
                {
                    if (SnapshotStream == null)
                        throw new ConversionException("The property CaptureSnapshot has been set to true but there is no stream assigned to the SnapshotStream");

                    WriteToLog("Taking snapshot of the page");

                    using (var memoryStream = new MemoryStream(_browser.CaptureSnapshot(countdownTimer).GetAwaiter().GetResult().Bytes))
                    {
                        memoryStream.Position = 0;
                        memoryStream.CopyTo(SnapshotStream);
                    }

                    WriteToLog("Taken");
                }

                switch (outputFormat)
                {
                    case OutputFormat.Pdf:
                        WriteToLog("Converting to PDF");

                        using (var memoryStream = new MemoryStream(_browser.PrintToPdf(pageSettings, countdownTimer).GetAwaiter().GetResult().Bytes))
                        {
                            memoryStream.Position = 0;
                            memoryStream.CopyTo(outputStream);
                        }

                        break;

                    case OutputFormat.Image:
                        WriteToLog("Converting to image");

                        using (var memoryStream = new MemoryStream(_browser.CaptureScreenshot(countdownTimer).GetAwaiter().GetResult().Bytes))
                        {
                            memoryStream.Position = 0;
                            memoryStream.CopyTo(outputStream);
                        }
                        break;
                }

                WriteToLog("Converted");
            }
            catch (Exception exception)
            {
                WriteToLog($"Error: {ExceptionHelpers.GetInnerException(exception)}'");

                if (exception.Message != "Input string was not in a correct format.")
                    throw;
            }
            finally
            {
                if (CurrentTempDirectory != null)
                {
                    CurrentTempDirectory.Refresh();
                    if (CurrentTempDirectory.Exists && !DoNotDeleteTempDirectory)
                    {
                        WriteToLog($"Deleting temporary folder '{CurrentTempDirectory.FullName}'");
                        try
                        {
                            CurrentTempDirectory.Delete(true);
                        }
                        catch (Exception e)
                        {
                            WriteToLog($"Error '{ExceptionHelpers.GetInnerException(e)}'");
                        }
                    }
                }
            }
        }
        #endregion

        #region WriteSnapShot
        /// <summary>
        /// Writes the snap shot to the given <param name="outputFile"></param>
        /// </summary>
        /// <param name="outputFile"></param>
        private void WriteSnapShot(string outputFile)
        {
            var snapShotOutputFile = Path.ChangeExtension(outputFile, ".mhtml");

            using (SnapshotStream)
            using (var fileStream = File.Open(snapShotOutputFile, FileMode.Create))
            {
                SnapshotStream.Position = 0;
                SnapshotStream.CopyTo(fileStream);
            }

            WriteToLog($"Page snapshot written to output file '{snapShotOutputFile}'");
        }
        #endregion

        #region ConvertToPdf
        /// <summary>
        ///     Converts the given <paramref name="inputUri" /> to PDF
        /// </summary>
        /// <param name="inputUri">The webpage to convert</param>
        /// <param name="outputStream">The output stream</param>
        /// <param name="pageSettings"><see cref="PageSettings"/></param>
        /// <param name="waitForWindowStatus">Wait until the javascript window.status has this value before
        ///     rendering the PDF</param>
        /// <param name="waitForWindowsStatusTimeout"></param>
        /// <param name="conversionTimeout">An conversion timeout in milliseconds, if the conversion fails
        ///     to finished in the set amount of time then an <see cref="ConversionTimedOutException"/> is raised</param>
        /// <param name="mediaLoadTimeout">When set a timeout will be started after the DomContentLoaded
        ///     event has fired. After a timeout the NavigateTo method will exit as if the page has been completely loaded</param>
        /// <param name="logger">When set then this will give a logging for each conversion. Use the logger
        ///     option in the constructor if you want one log for all conversions</param>
        /// <exception cref="ConversionTimedOutException">Raised when <paramref name="conversionTimeout"/> is set and the 
        /// conversion fails to finish in this amount of time</exception>
        /// <remarks>
        ///     When the property <see cref="CaptureSnapshot"/> has been set then the snapshot is saved to the
        ///     property <see cref="SnapshotStream"/>
        /// </remarks>
        public void ConvertToPdf(
            ConvertUri inputUri,
            Stream outputStream,
            PageSettings pageSettings,
            string waitForWindowStatus = "",
            int waitForWindowsStatusTimeout = 60000,
            int? conversionTimeout = null,
            int? mediaLoadTimeout = null,
            ILogger logger = null)
        {
            Convert(
                OutputFormat.Pdf,
                inputUri, 
                outputStream, 
                pageSettings, 
                waitForWindowStatus, 
                waitForWindowsStatusTimeout,
                conversionTimeout, 
                mediaLoadTimeout, 
                logger);
        }

        /// <summary>
        ///     Converts the given <paramref name="inputUri" /> to PDF
        /// </summary>
        /// <param name="inputUri">The webpage to convert</param>
        /// <param name="outputFile">The output file</param>
        /// <param name="pageSettings"><see cref="PageSettings"/></param>
        /// <param name="waitForWindowStatus">Wait until the javascript window.status has this value before
        ///     rendering the PDF</param>
        /// <param name="waitForWindowsStatusTimeout"></param>
        /// <param name="conversionTimeout">An conversion timeout in milliseconds, if the conversion fails
        ///     to finished in the set amount of time then an <see cref="ConversionTimedOutException"/> is raised</param>
        /// <param name="mediaLoadTimeout">When set a timeout will be started after the DomContentLoaded
        /// event has fired. After a timeout the NavigateTo method will exit as if the page has been completely loaded</param>
        /// <param name="logger">When set then this will give a logging for each conversion. Use the logger
        ///     option in the constructor if you want one log for all conversions</param>
        /// <exception cref="ConversionTimedOutException">Raised when <see cref="conversionTimeout"/> is set and the 
        /// conversion fails to finish in this amount of time</exception>
        /// <exception cref="DirectoryNotFoundException"></exception>
        /// <remarks>
        ///     When the property <see cref="CaptureSnapshot"/> has been set then the snapshot is saved to the
        ///     property <see cref="SnapshotStream"/> and after that automatic saved to the <paramref name="outputFile"/>
        ///     (the extension will automatic be replaced with .mhtml)
        /// </remarks>
        public void ConvertToPdf(
            ConvertUri inputUri,
            string outputFile,
            PageSettings pageSettings,
            string waitForWindowStatus = "",
            int waitForWindowsStatusTimeout = 60000,
            int? conversionTimeout = null,
            int? mediaLoadTimeout = null,
            ILogger logger = null)
        {
            CheckIfOutputFolderExists(outputFile);

            if (CaptureSnapshot)
                SnapshotStream = new MemoryStream();

            using (var memoryStream = new MemoryStream())
            {
                ConvertToPdf(inputUri, memoryStream, pageSettings, waitForWindowStatus,
                    waitForWindowsStatusTimeout, conversionTimeout, mediaLoadTimeout, logger);

                using (var fileStream = File.Open(outputFile, FileMode.Create))
                {
                    memoryStream.Position = 0;
                    memoryStream.CopyTo(fileStream);
                }

                WriteToLog($"PDF written to output file '{outputFile}'");
            }

            if (CaptureSnapshot)
                WriteSnapShot(outputFile);
        }

        /// <summary>
        ///     Converts the given <paramref name="html" /> to PDF
        /// </summary>
        /// <param name="html">The html</param>
        /// <param name="outputStream">The output stream</param>
        /// <param name="pageSettings"><see cref="PageSettings"/></param>
        /// <param name="waitForWindowStatus">Wait until the javascript window.status has this value before
        ///     rendering the PDF</param>
        /// <param name="waitForWindowsStatusTimeout"></param>
        /// <param name="conversionTimeout">An conversion timeout in milliseconds, if the conversion fails
        ///     to finished in the set amount of time then an <see cref="ConversionTimedOutException"/> is raised</param>
        /// <param name="mediaLoadTimeout">When set a timeout will be started after the DomContentLoaded
        ///     event has fired. After a timeout the NavigateTo method will exit as if the page has been completely loaded</param>
        /// <param name="logger">When set then this will give a logging for each conversion. Use the logger
        ///     option in the constructor if you want one log for all conversions</param>
        /// <exception cref="ConversionTimedOutException">Raised when <paramref name="conversionTimeout"/> is set and the 
        /// conversion fails to finish in this amount of time</exception>
        /// <remarks>
        ///     When the property <see cref="CaptureSnapshot"/> has been set then the snapshot is saved to the
        ///     property <see cref="SnapshotStream"/><br/>
        ///     Warning: At the moment this method does not support the properties <see cref="ImageResize"/>,
        ///     <see cref="ImageRotate"/> and <see cref="SanitizeHtml"/><br/>
        ///     Warning: At the moment this method does not support <see cref="PageSettings.PaperFormat"/> == <c>PaperFormat.FitPageToContent</c>
        /// </remarks>
        public void ConvertToPdf(
            string html,
            Stream outputStream,
            PageSettings pageSettings,
            string waitForWindowStatus = "",
            int waitForWindowsStatusTimeout = 60000,
            int? conversionTimeout = null,
            int? mediaLoadTimeout = null,
            ILogger logger = null)
        {
            Convert(
                OutputFormat.Pdf,
                html,
                outputStream,
                pageSettings,
                waitForWindowStatus,
                waitForWindowsStatusTimeout,
                conversionTimeout,
                mediaLoadTimeout,
                logger);
        }

        /// <summary>
        ///     Converts the given <paramref name="html" /> to PDF
        /// </summary>
        /// <param name="html">The html</param>
        /// <param name="outputFile">The output file</param>
        /// <param name="pageSettings"><see cref="PageSettings"/></param>
        /// <param name="waitForWindowStatus">Wait until the javascript window.status has this value before
        ///     rendering the PDF</param>
        /// <param name="waitForWindowsStatusTimeout"></param>
        /// <param name="conversionTimeout">An conversion timeout in milliseconds, if the conversion fails
        ///     to finished in the set amount of time then an <see cref="ConversionTimedOutException"/> is raised</param>
        /// <param name="mediaLoadTimeout">When set a timeout will be started after the DomContentLoaded
        /// event has fired. After a timeout the NavigateTo method will exit as if the page has been completely loaded</param>
        /// <param name="logger">When set then this will give a logging for each conversion. Use the logger
        ///     option in the constructor if you want one log for all conversions</param>
        /// <exception cref="ConversionTimedOutException">Raised when <see cref="conversionTimeout"/> is set and the 
        /// conversion fails to finish in this amount of time</exception>
        /// <exception cref="DirectoryNotFoundException"></exception>
        /// /// <remarks>
        ///     When the property <see cref="CaptureSnapshot"/> has been set then the snapshot is saved to the
        ///     property <see cref="SnapshotStream"/> and after that automatic saved to the <paramref name="outputFile"/>
        ///     (the extension will automatic be replaced with .mhtml)<br/>
        ///     Warning: At the moment this method does not support the properties <see cref="ImageResize"/>,
        ///     <see cref="ImageRotate"/> and <see cref="SanitizeHtml"/><br/>
        ///     Warning: At the moment this method does not support <see cref="PageSettings.PaperFormat"/> == <c>PaperFormat.FitPageToContent</c>
        /// </remarks>
        public void ConvertToPdf(
            string html,
            string outputFile,
            PageSettings pageSettings,
            string waitForWindowStatus = "",
            int waitForWindowsStatusTimeout = 60000,
            int? conversionTimeout = null,
            int? mediaLoadTimeout = null,
            ILogger logger = null)
        {
            CheckIfOutputFolderExists(outputFile);

            if (CaptureSnapshot)
                SnapshotStream = new MemoryStream();

            using (var memoryStream = new MemoryStream())
            {
                ConvertToPdf(html, memoryStream, pageSettings, waitForWindowStatus,
                    waitForWindowsStatusTimeout, conversionTimeout, mediaLoadTimeout, logger);

                using (var fileStream = File.Open(outputFile, FileMode.Create))
                {
                    memoryStream.Position = 0;
                    memoryStream.CopyTo(fileStream);
                }

                WriteToLog($"PDF written to output file '{outputFile}'");
            }

            if (CaptureSnapshot)
                WriteSnapShot(outputFile);
        }
        #endregion

        #region ConvertToImage
        /// <summary>
        ///     Converts the given <paramref name="inputUri" /> to an image (png)
        /// </summary>
        /// <param name="inputUri">The webpage to convert</param>
        /// <param name="outputStream">The output stream</param>
        /// <param name="pageSettings"><see cref="PageSettings"/></param>
        /// <param name="waitForWindowStatus">Wait until the javascript window.status has this value before
        ///     rendering the PDF</param>
        /// <param name="waitForWindowsStatusTimeout"></param>
        /// <param name="conversionTimeout">An conversion timeout in milliseconds, if the conversion fails
        ///     to finished in the set amount of time then an <see cref="ConversionTimedOutException"/> is raised</param>
        /// <param name="mediaLoadTimeout">When set a timeout will be started after the DomContentLoaded
        ///     event has fired. After a timeout the NavigateTo method will exit as if the page has been completely loaded</param>
        /// <param name="logger">When set then this will give a logging for each conversion. Use the logger
        ///     option in the constructor if you want one log for all conversions</param>
        /// <exception cref="ConversionTimedOutException">Raised when <paramref name="conversionTimeout"/> is set and the 
        /// conversion fails to finish in this amount of time</exception>
        /// <remarks>
        ///     When the property <see cref="CaptureSnapshot"/> has been set then the snapshot is saved to the
        ///     property <see cref="SnapshotStream"/>
        /// </remarks>
        public void ConvertToImage(
            ConvertUri inputUri,
            Stream outputStream,
            PageSettings pageSettings,
            string waitForWindowStatus = "",
            int waitForWindowsStatusTimeout = 60000,
            int? conversionTimeout = null,
            int? mediaLoadTimeout = null,
            ILogger logger = null)
        {
            Convert(
                OutputFormat.Image,
                inputUri,
                outputStream,
                pageSettings,
                waitForWindowStatus,
                waitForWindowsStatusTimeout,
                conversionTimeout,
                mediaLoadTimeout,
                logger);
        }

        /// <summary>
        ///     Converts the given <paramref name="html" /> to an image (png)
        /// </summary>
        /// <param name="html">The html</param>
        /// <param name="outputStream">The output stream</param>
        /// <param name="pageSettings"><see cref="PageSettings"/></param>
        /// <param name="waitForWindowStatus">Wait until the javascript window.status has this value before
        ///     rendering the PDF</param>
        /// <param name="waitForWindowsStatusTimeout"></param>
        /// <param name="conversionTimeout">An conversion timeout in milliseconds, if the conversion fails
        ///     to finished in the set amount of time then an <see cref="ConversionTimedOutException"/> is raised</param>
        /// <param name="mediaLoadTimeout">When set a timeout will be started after the DomContentLoaded
        ///     event has fired. After a timeout the NavigateTo method will exit as if the page has been completely loaded</param>
        /// <param name="logger">When set then this will give a logging for each conversion. Use the logger
        ///     option in the constructor if you want one log for all conversions</param>
        /// <exception cref="ConversionTimedOutException">Raised when <paramref name="conversionTimeout"/> is set and the 
        /// conversion fails to finish in this amount of time</exception>
        /// <remarks>
        ///     When the property <see cref="CaptureSnapshot"/> has been set then the snapshot is saved to the
        ///     property <see cref="SnapshotStream"/><br/>
        ///     Warning: At the moment this method does not support the properties <see cref="ImageResize"/>,
        ///     <see cref="ImageRotate"/> and <see cref="SanitizeHtml"/><br/>
        ///     Warning: At the moment this method does not support <see cref="PageSettings.PaperFormat"/> == <c>PaperFormat.FitPageToContent</c>
        /// </remarks>
        public void ConvertToImage(
            string html,
            Stream outputStream,
            PageSettings pageSettings,
            string waitForWindowStatus = "",
            int waitForWindowsStatusTimeout = 60000,
            int? conversionTimeout = null,
            int? mediaLoadTimeout = null,
            ILogger logger = null)
        {
            Convert(
                OutputFormat.Image,
                html,
                outputStream,
                pageSettings,
                waitForWindowStatus,
                waitForWindowsStatusTimeout,
                conversionTimeout,
                mediaLoadTimeout,
                logger);
        }

        /// <summary>
        ///     Converts the given <paramref name="inputUri" /> to an image (png)
        /// </summary>
        /// <param name="inputUri">The webpage to convert</param>
        /// <param name="outputFile">The output file</param>
        /// <param name="pageSettings"><see cref="PageSettings"/></param>
        /// <param name="waitForWindowStatus">Wait until the javascript window.status has this value before
        ///     rendering the PDF</param>
        /// <param name="waitForWindowsStatusTimeout"></param>
        /// <param name="conversionTimeout">An conversion timeout in milliseconds, if the conversion fails
        ///     to finished in the set amount of time then an <see cref="ConversionTimedOutException"/> is raised</param>
        /// <param name="mediaLoadTimeout">When set a timeout will be started after the DomContentLoaded
        /// event has fired. After a timeout the NavigateTo method will exit as if the page has been completely loaded</param>
        /// <param name="logger">When set then this will give a logging for each conversion. Use the logger
        ///     option in the constructor if you want one log for all conversions</param>
        /// <exception cref="ConversionTimedOutException">Raised when <see cref="conversionTimeout"/> is set and the 
        /// conversion fails to finish in this amount of time</exception>
        /// <exception cref="DirectoryNotFoundException"></exception>
        /// /// <remarks>
        ///     When the property <see cref="CaptureSnapshot"/> has been set then the snapshot is saved to the
        ///     property <see cref="SnapshotStream"/> and after that automatic saved to the <paramref name="outputFile"/>
        ///     (the extension will automatic be replaced with .mhtml)
        /// </remarks>
        public void ConvertToImage(
            ConvertUri inputUri,
            string outputFile,
            PageSettings pageSettings,
            string waitForWindowStatus = "",
            int waitForWindowsStatusTimeout = 60000,
            int? conversionTimeout = null,
            int? mediaLoadTimeout = null,
            ILogger logger = null)
        {
            CheckIfOutputFolderExists(outputFile);

            if (CaptureSnapshot)
                SnapshotStream = new MemoryStream();

            using (var memoryStream = new MemoryStream())
            {
                ConvertToImage(inputUri, memoryStream, pageSettings, waitForWindowStatus,
                    waitForWindowsStatusTimeout, conversionTimeout, mediaLoadTimeout, logger);

                using (var fileStream = File.Open(outputFile, FileMode.Create))
                {
                    memoryStream.Position = 0;
                    memoryStream.CopyTo(fileStream);
                }

                WriteToLog($"Image written to output file '{outputFile}'");
            }

            if (CaptureSnapshot)
                WriteSnapShot(outputFile);
        }

        /// <summary>
        ///     Converts the given <paramref name="html" /> to an image (png)
        /// </summary>
        /// <param name="html">The html</param>
        /// <param name="outputFile">The output file</param>
        /// <param name="pageSettings"><see cref="PageSettings"/></param>
        /// <param name="waitForWindowStatus">Wait until the javascript window.status has this value before
        ///     rendering the PDF</param>
        /// <param name="waitForWindowsStatusTimeout"></param>
        /// <param name="conversionTimeout">An conversion timeout in milliseconds, if the conversion fails
        ///     to finished in the set amount of time then an <see cref="ConversionTimedOutException"/> is raised</param>
        /// <param name="mediaLoadTimeout">When set a timeout will be started after the DomContentLoaded
        /// event has fired. After a timeout the NavigateTo method will exit as if the page has been completely loaded</param>
        /// <param name="logger">When set then this will give a logging for each conversion. Use the logger
        ///     option in the constructor if you want one log for all conversions</param>
        /// <exception cref="ConversionTimedOutException">Raised when <see cref="conversionTimeout"/> is set and the 
        /// conversion fails to finish in this amount of time</exception>
        /// <exception cref="DirectoryNotFoundException"></exception>
        /// /// <remarks>
        ///     When the property <see cref="CaptureSnapshot"/> has been set then the snapshot is saved to the
        ///     property <see cref="SnapshotStream"/> and after that automatic saved to the <paramref name="outputFile"/>
        ///     (the extension will automatic be replaced with .mhtml)<br/>
        ///     Warning: At the moment this method does not support the properties <see cref="ImageResize"/>,
        ///     <see cref="ImageRotate"/> and <see cref="SanitizeHtml"/><br/>
        ///     Warning: At the moment this method does not support <see cref="PageSettings.PaperFormat"/> == <c>PaperFormat.FitPageToContent</c>
        /// </remarks>
        public void ConvertToImage(
            string html,
            string outputFile,
            PageSettings pageSettings,
            string waitForWindowStatus = "",
            int waitForWindowsStatusTimeout = 60000,
            int? conversionTimeout = null,
            int? mediaLoadTimeout = null,
            ILogger logger = null)
        {
            CheckIfOutputFolderExists(outputFile);

            if (CaptureSnapshot)
                SnapshotStream = new MemoryStream();

            using (var memoryStream = new MemoryStream())
            {
                ConvertToImage(html, memoryStream, pageSettings, waitForWindowStatus,
                    waitForWindowsStatusTimeout, conversionTimeout, mediaLoadTimeout, logger);

                using (var fileStream = File.Open(outputFile, FileMode.Create))
                {
                    memoryStream.Position = 0;
                    memoryStream.CopyTo(fileStream);
                }

                WriteToLog($"Image written to output file '{outputFile}'");
            }

            if (CaptureSnapshot)
                WriteSnapShot(outputFile);
        }
        #endregion

        #region CheckForPreWrap
        /// <summary>
        ///     Checks if <see cref="PreWrapExtensions"/> is set and if the extension
        ///     is inside this list. When in the list then the file is wrapped
        /// </summary>
        /// <param name="inputFile"></param>
        /// <param name="outputFile"></param>
        /// <returns></returns>
        private bool CheckForPreWrap(ConvertUri inputFile, out string outputFile)
        {
            outputFile = inputFile.OriginalString;

            if (PreWrapExtensions.Count == 0)
                return false;

            var ext = Path.GetExtension(inputFile.LocalPath);

            if (!PreWrapExtensions.Contains(ext, StringComparison.InvariantCultureIgnoreCase))
                return false;

            var preWrapper = new PreWrapper(GetTempDirectory, _logger) { InstanceId = InstanceId };
            outputFile = preWrapper.WrapFile(inputFile.OriginalString, inputFile.Encoding);
            return true;
        }
        #endregion

        #region KillProcessAndChildren
        /// <summary>
        ///     Kill the process with given id and all it's children
        /// </summary>
        /// <param name="processId">The process id</param>
        private void KillProcessAndChildren(int processId)
        {
            if (processId == 0) return;

            try
            {
                var process = Process.GetProcessById(processId);
                process.Kill();
            }
            catch (Exception exception)
            {
                if (!exception.Message.Contains("is not running"))
                    WriteToLog(exception.Message);
            }
        }
        #endregion

        #region WriteToLog
        /// <summary>
        ///     Writes a line to the <see cref="_logger" />
        /// </summary>
        /// <param name="message">The message to write</param>
        internal void WriteToLog(string message)
        {
            lock (_loggerLock)
            {
                try
                {
                    if (_logger == null) return;
                    using (_logger.BeginScope(InstanceId))
                        _logger.LogInformation(message);
                }
                catch (ObjectDisposedException)
                {
                    // Ignore
                }
            }
        }
        #endregion

        #region Dispose
        /// <summary>
        ///     Disposes the running <see cref="_chromeProcess" />
        /// </summary>
        public void Dispose()
        {
            if (_disposed) return;
            _disposed = true;

            if (_browser != null)
            {
                _browser.Close();
                _browser.Dispose();
            }

            if (!IsChromeRunning)
            {
                _chromeProcess = null;
                return;
            }

            // Sometimes Chrome does not close all processes so kill them
            WriteToLog("Stopping Chrome");
            KillProcessAndChildren(_chromeProcess.Id);
            WriteToLog("Chrome stopped");

            _chromeWaitEvent?.Dispose();
            _chromeWaitEvent = null;
            _chromeProcess = null;
        }
        #endregion
    }
}<|MERGE_RESOLUTION|>--- conflicted
+++ resolved
@@ -1193,11 +1193,6 @@
                     countdownTimer.Start();
                 }
 
-<<<<<<< HEAD
-                WriteToLog($"Loading {(inputUri.IsFile ? $"file {inputUri.OriginalString}" : $"url {inputUri}")}");
-
-                _browser.NavigateTo(inputUri, safeUrls, _useCache, countdownTimer, mediaLoadTimeout, _urlBlacklist, LogNetworkTraffic);
-=======
                 if (inputUri != null)
                 {
                     WriteToLog($"Loading {(inputUri.IsFile ? $"file {inputUri.OriginalString}" : $"url {inputUri}")}");
@@ -1205,7 +1200,6 @@
                 }
                 else
                     _browser.SetDocumentContent(html);
->>>>>>> fc94e477
 
                 if (!string.IsNullOrWhiteSpace(waitForWindowStatus))
                 {
